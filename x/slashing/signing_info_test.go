--- conflicted
+++ resolved
@@ -29,15 +29,9 @@
 }
 
 func TestGetSetValidatorSigningBitArray(t *testing.T) {
-<<<<<<< HEAD
-	ctx, _, _, _, keeper := createTestInput(t)
+	ctx, _, _, _, keeper := createTestInput(t, DefaultParams())
 	missed := keeper.getValidatorSigningBitArray(ctx, sdk.ConsAddress(addrs[0]), 0)
 	require.False(t, missed) // treat empty key as not missed
-=======
-	ctx, _, _, _, keeper := createTestInput(t, DefaultParams())
-	signed := keeper.getValidatorSigningBitArray(ctx, sdk.ConsAddress(addrs[0]), 0)
-	require.False(t, signed) // treat empty key as unsigned
->>>>>>> db7b1c87
 	keeper.setValidatorSigningBitArray(ctx, sdk.ConsAddress(addrs[0]), 0, true)
 	missed = keeper.getValidatorSigningBitArray(ctx, sdk.ConsAddress(addrs[0]), 0)
 	require.True(t, missed) // now should be missed
