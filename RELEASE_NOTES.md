--- conflicted
+++ resolved
@@ -1,16 +1,8 @@
-<<<<<<< HEAD
-# Cosmos SDK v0.45.14 Release Notes
-
-This release fixes a possible way to DoS a node.
-
-**NOTE**: Add or update the following replace in the `go.mod` of your application:
-=======
 # Cosmos SDK v0.45.15 Release Notes
 
 This release includes the migration to [CometBFT v0.34.27](https://github.com/cometbft/cometbft/blob/v0.34.27/CHANGELOG.md#v03427).
 This migration should be minimally breaking for chains.
 From `v0.45.15`+, the following replace is *mandatory* in the `go.mod` of your application:
->>>>>>> c0fe4f7d
 
 ```go
 // use cometbft
@@ -23,9 +15,6 @@
 
 Please see the [CHANGELOG](https://github.com/cosmos/cosmos-sdk/blob/release/v0.45.x/CHANGELOG.md) for an exhaustive list of changes.
 
-<<<<<<< HEAD
-**Full Commit History**: https://github.com/cosmos/cosmos-sdk/compare/v0.45.13...v0.45.14
-=======
 **Full Commit History**: https://github.com/cosmos/cosmos-sdk/compare/v0.45.14...v0.45.15
 
 ## End-of-Life Notice
@@ -55,5 +44,4 @@
 ### I encounter state sync issues
 
 Please ensure you have built the binary with the same Go version as the network.
-You can easily verify that by querying `/cosmos/base/tendermint/v1beta1/node_info` of a node in the network, and checking the `go_version` field.
->>>>>>> c0fe4f7d
+You can easily verify that by querying `/cosmos/base/tendermint/v1beta1/node_info` of a node in the network, and checking the `go_version` field.